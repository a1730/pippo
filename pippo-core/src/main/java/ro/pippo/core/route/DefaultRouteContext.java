--- conflicted
+++ resolved
@@ -22,10 +22,6 @@
 import ro.pippo.core.Request;
 import ro.pippo.core.Response;
 import ro.pippo.core.session.Session;
-<<<<<<< HEAD
-import ro.pippo.core.util.StringUtils;
-=======
->>>>>>> fe74b5f7
 
 import java.io.File;
 import java.util.Iterator;
@@ -150,8 +146,9 @@
     }
 
     @Override
-    public String getHeader(String name) {
-        return request.getHeader(name);
+    public ParameterValue getHeader(String name) {
+        ParameterValue parameterValue = request.getParameter(name);
+        return parameterValue;
     }
 
     @Override
@@ -236,18 +233,19 @@
             // retrieves the next route
             RouteMatch routeMatch = iterator.next();
             Route route = routeMatch.getRoute();
-            log.trace("Found {}", route);
+            log.debug("Found {}", route);
 
             // set the new path parameters in request
             Map<String, String> pathParameters = routeMatch.getPathParameters();
             if (pathParameters != null) {
                 request.setPathParameters(pathParameters);
-                log.trace("Added path parameters to request");
+                log.debug("Added path parameters to request");
             }
 
             // remove route from chain
             iterator.remove();
 
+            log.debug("Call handler for {}", route);
             handleRoute(route);
         }
     }
@@ -258,21 +256,15 @@
     @Override
     public void runFinallyRoutes() {
         while (iterator.hasNext()) {
-            Route route = iterator.next().getRoute();
-            if (route.isRunAsFinally()) {
+            RouteMatch routeMatch = iterator.next();
+            if (routeMatch.getRoute().isRunAsFinally()) {
                 try {
-                    handleRoute(route);
+                    handleRoute(routeMatch.getRoute());
                 } catch (Exception e) {
                     log.error("Unexpected error in Finally Route", e);
                 }
             } else if (log.isDebugEnabled()) {
-                if (StringUtils.isNullOrEmpty(route.getName())) {
-                    log.debug("context.next() not called, skipping handler for {} '{}'", route.getRequestMethod(),
-                        route.getUriPattern());
-                } else {
-                    log.debug("context.next() not called, skipping '{}' for {} '{}'", route.getName(),
-                        route.getRequestMethod(), route.getUriPattern());
-                }
+                log.debug("chain.next() not called, skipping {}", routeMatch);
             }
         }
     }
@@ -328,11 +320,6 @@
 
 
     protected void handleRoute(Route route) {
-        if (StringUtils.isNullOrEmpty(route.getName())) {
-            log.debug("Executing handler for {} '{}'", route.getRequestMethod(), route.getUriPattern());
-        } else {
-            log.debug("Executing '{}' for {} '{}'", route.getName(), route.getRequestMethod(), route.getUriPattern());
-        }
         route.getRouteHandler().handle(this);
     }
 }