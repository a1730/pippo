--- conflicted
+++ resolved
@@ -30,21 +30,8 @@
 
     private static final Logger log = LoggerFactory.getLogger(ControllerApplication.class);
 
-<<<<<<< HEAD
-    @Inject
-    private Optional<ControllerInstantiationListenerList> controllerInstantiationListeners = Optional.empty();
-
-    @Inject
-    private Optional<ControllerInitializationListenerList> controllerInitializationListeners = Optional.empty();
-
-    @Inject
-    private Optional<ControllerInvokeListenerList> controllerInvokeListeners = Optional.empty();
-
     @Inject
     private Optional<ControllerRouteFactory> controllerRouteFactory = Optional.empty();
-=======
-    private ControllerRouteFactory controllerRouteFactory;
->>>>>>> fd005f38
 
     public ControllerApplication() {
         super();
@@ -55,45 +42,38 @@
         super(settings);
     }
 
-<<<<<<< HEAD
     public ControllerInstantiationListenerList getControllerInstantiationListeners() {
-        if (!controllerInstantiationListeners.isPresent()) {
-            controllerInstantiationListeners = Optional.of(new ControllerInstantiationListenerList());
+        if (controllerInstantiationListeners == null) {
+            controllerInstantiationListeners = new ControllerInstantiationListenerList();
         }
 
-        return controllerInstantiationListeners.get();
+        return controllerInstantiationListeners;
     }
 
     public ControllerInitializationListenerList getControllerInitializationListeners() {
-        if (!controllerInitializationListeners.isPresent()) {
-            controllerInitializationListeners = Optional.of(new ControllerInitializationListenerList());
+        if (controllerInitializationListeners == null) {
+            controllerInitializationListeners = new ControllerInitializationListenerList();
         }
 
-        return controllerInitializationListeners.get();
+        return controllerInitializationListeners;
     }
 
     public ControllerInvokeListenerList getControllerInvokeListeners() {
-        if (!controllerInvokeListeners.isPresent()) {
-            controllerInvokeListeners = Optional.of(new ControllerInvokeListenerList());
+        if (controllerInvokeListeners == null) {
+            controllerInvokeListeners = new ControllerInvokeListenerList();
         }
 
-        return controllerInvokeListeners.get();
+        return controllerInvokeListeners;
     }
 
     public ControllerRouteFactory getControllerRouteFactory() {
         if (!controllerRouteFactory.isPresent()) {
-            ControllerHandlerFactory controllerHandlerFactory = new DefaultControllerHandlerFactory()
-                .setContentTypeEngines(getContentTypeEngines());
             controllerRouteFactory = Optional.of(new DefaultControllerRouteFactory()
+                .setContentTypeEngines(getContentTypeEngines())
                 .setControllerHandlerFactory(controllerHandlerFactory));
-=======
-    public ControllerRouteFactory getControllerRouteFactory() {
-        if (controllerRouteFactory == null) {
-            controllerRouteFactory = new DefaultControllerRouteFactory().setContentTypeEngines(getContentTypeEngines());
->>>>>>> fd005f38
         }
 
-        return controllerRouteFactory.get();
+        return controllerRouteFactory;
     }
 
     public ControllerApplication setControllerRouteFactory(ControllerRouteFactory controllerRouteFactory) {
